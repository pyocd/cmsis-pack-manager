use std::path::PathBuf;
use std::io::{BufRead, BufReader, Write};
use std::fs::{create_dir_all, OpenOptions};

use app_dirs::{app_root, AppDataType, AppInfo};
use failure::Error;

<<<<<<< HEAD
extern crate cmsis_pack;
use cmsis_pack::update::DownloadConfig;
=======
use cmsis_pack::cmsis_update::DownloadConfig;
>>>>>>> bce27dc7

pub struct Config {
    pub pack_store: PathBuf,
    pub vidx_list: PathBuf,
}

impl DownloadConfig for Config {
    fn pack_store(&self) -> PathBuf {
        self.pack_store.clone() 
    }
}

impl Config {
    pub fn new() -> Result<Config, Error> {
        let app_info = AppInfo {
            name: "cmsis-pack",
            author: "Arm",
        };
        let pack_store = app_root(AppDataType::UserData, &app_info)?;
        let vidx_list = {
            let mut vl = app_root(AppDataType::UserConfig, &app_info)?;
            vl.push("vendors.list");
            vl
        };
        Ok(Config {
            pack_store,
            vidx_list,
        })
    }

    pub fn read_vidx_list(&self) -> Vec<String> {
        let fd = OpenOptions::new().read(true).open(&self.vidx_list);
        match fd.map_err(Error::from) {
            Ok(r) => BufReader::new(r)
                .lines()
                .enumerate()
                .flat_map(|(linenum, line)| {
                    line.map_err(|e| log::error!("Could not parse line #{}: {}", linenum, e))
                        .into_iter()
                })
                .collect(),
            Err(_) => {
                log::warn!("Failed to open vendor index list read only. Recreating.");
                let new_content = vec![
                    String::from("http://www.keil.com/pack/index.pidx"),
                ];
                match self.vidx_list.parent() {
                    Some(par) => {
                        create_dir_all(par).unwrap_or_else(|e| {
                            log::error!(
                                "Could not create parent directory for vendor index list.\
                                 Error: {}",
                                e
                            );
                        });
                    }
                    None => {
                        log::error!("Could not get parent directory for vendors.list");
                    }
                }
                match OpenOptions::new()
                    .create(true)
                    .write(true)
                    .open(&self.vidx_list)
                {
                    Ok(mut fd) => {
                        let lines = new_content.join("\n");
                        fd.write_all(lines.as_bytes()).unwrap_or_else(|e| {
                            log::error!("Could not create vendor list file: {}", e);
                        });
                    }
                    Err(e) => log::error!("Could not open vendors index list file for writing {}", e),
                }
                new_content
            }
        }
    }
}<|MERGE_RESOLUTION|>--- conflicted
+++ resolved
@@ -5,12 +5,8 @@
 use app_dirs::{app_root, AppDataType, AppInfo};
 use failure::Error;
 
-<<<<<<< HEAD
 extern crate cmsis_pack;
 use cmsis_pack::update::DownloadConfig;
-=======
-use cmsis_pack::cmsis_update::DownloadConfig;
->>>>>>> bce27dc7
 
 pub struct Config {
     pub pack_store: PathBuf,
