[package]
authors = ["Jimmy Brisson <theotherjimmy@gmail.com>"]
name = "cmsis-cli"
version = "0.2.0"
edition = "2018"

[lib]
name = "cmsis_cli"
path = "src/lib.rs"

[[bin]]
name = "cmsis-cli"
path = "src/main.rs"

[dependencies]
app_dirs = "1.2.1"
clap = "2.19.0"
failure = "0.1.1"
log = "0.4.8"
simplelog = "0.7.4"
pbr = "^1.0.0"
<<<<<<< HEAD
cmsis-pack = { path="../cmsis-pack" }
=======

cmsis-pack = { version = "0.1.0", path = "../cmsis-pack" }
>>>>>>> bce27dc7
<|MERGE_RESOLUTION|>--- conflicted
+++ resolved
@@ -19,9 +19,4 @@
 log = "0.4.8"
 simplelog = "0.7.4"
 pbr = "^1.0.0"
-<<<<<<< HEAD
-cmsis-pack = { path="../cmsis-pack" }
-=======
-
-cmsis-pack = { version = "0.1.0", path = "../cmsis-pack" }
->>>>>>> bce27dc7
+cmsis-pack = { path="../cmsis-pack" }