--- conflicted
+++ resolved
@@ -1,14 +1,8 @@
 [workspace]
 members = [
-<<<<<<< HEAD
-	"cmsis-pack",
-	"cmsis-cffi",
-	"cmsis-cli"
-=======
     "cmsis-pack",
     "cmsis-cffi",
     "cmsis-cli"
->>>>>>> bce27dc7
 ]
 
 [profile.release]
